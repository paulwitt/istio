// Copyright 2017 Istio Authors
//
// Licensed under the Apache License, Version 2.0 (the "License");
// you may not use this file except in compliance with the License.
// You may obtain a copy of the License at
//
//     http://www.apache.org/licenses/LICENSE-2.0
//
// Unless required by applicable law or agreed to in writing, software
// distributed under the License is distributed on an "AS IS" BASIS,
// WITHOUT WARRANTIES OR CONDITIONS OF ANY KIND, either express or implied.
// See the License for the specific language governing permissions and
// limitations under the License.

package pilot

import (
	"fmt"
	"testing"
)

func TestServiceEntry(t *testing.T) {
	// This list is ordered so that cases that use the same egress rule are adjacent. This is
	// done to avoid applying config changes more than necessary.
	cases := []struct {
		name              string
		config            string
		url               string
		shouldBeReachable bool
	}{
		{
<<<<<<< HEAD
			name:              "REACHABLE_httpbin.org",
			config:            "testdata/networking/v1alpha3/serviceentry-httpbin.yaml",
			url:               "http://httpbin.org/headers",
			shouldBeReachable: true,
		},
		{
			name:              "UNREACHABLE_httpbin.org_443",
			config:            "testdata/networking/v1alpha3/serviceentry-httpbin.yaml",
			url:               "https://httpbin.org:443/headers",
			shouldBeReachable: false,
		},
		{
			name:              "REACHABLE_www.httpbin.org",
			config:            "testdata/networking/v1alpha3/serviceentry-wildcard-httpbin.yaml",
			url:               "http://www.httpbin.org/headers",
			shouldBeReachable: true,
		},
		{
			name:              "UNREACHABLE_httpbin.org",
			config:            "testdata/networking/v1alpha3/serviceentry-wildcard-httpbin.yaml",
			url:               "http://httpbin.org/headers",
			shouldBeReachable: false,
		},
		{
			name:              "REACHABLE_wikipedia_sni",
			config:            "testdata/networking/v1alpha3/serviceentry-tcp-wikipedia-sni.yaml",
			url:               "https://www.wikipedia.org",
			shouldBeReachable: true,
		},
		// FIXME: re-enable once we get this working
		//{
		//	name:              "REACHABLE_wikipedia_range",
		//	config:            "testdata/networking/v1alpha3/serviceentry-tcp-wikipedia-cidr.yaml",
		//	url:               "https://www.wikipedia.org",
		//	shouldBeReachable: true,
		//},
		{
			name:              "UNREACHABLE_cnn",
			config:            "testdata/networking/v1alpha3/serviceentry-tcp-wikipedia-cidr.yaml",
			url:               "https://cnn.com",
=======
			name:              "REACHABLE_www.google.com_over_google_80",
			config:            "testdata/networking/v1alpha3/service-entry-google.yaml",
			url:               "http://www.google.com",
			shouldBeReachable: true,
		},
		{
			name:              "UNREACHABLE_bing.com_over_google_80",
			config:            "testdata/networking/v1alpha3/service-entry-google.yaml",
			url:               "http://bing.com",
			shouldBeReachable: false,
		},
		{
			name:              "REACHABLE_www.bing.com_over_bing_wildcard_80",
			config:            "testdata/networking/v1alpha3/service-entry-wildcard-bing.yaml",
			url:               "http://www.bing.com",
			shouldBeReachable: true,
		},
		{
			name:              "UNREACHABLE_bing.com_over_bing_wildcard_80",
			config:            "testdata/networking/v1alpha3/service-entry-wildcard-bing.yaml",
			url:               "http://bing.com",
			shouldBeReachable: false,
		},
		{
			name:              "REACHABLE_wikipedia.org_over_cidr_range",
			config:            "testdata/networking/v1alpha3/service-entry-tcp-wikipedia-cidr.yaml",
			url:               "https://www.wikipedia.org",
			shouldBeReachable: true,
		},
		{
			name:              "UNREACHABLE_google.com_over_cidr_range",
			config:            "testdata/networking/v1alpha3/service-entry-tcp-wikipedia-cidr.yaml",
			url:               "https://google.com",
>>>>>>> 96bb6222
			shouldBeReachable: false,
		},
	}

	var cfgs *deployableConfig
	applyRuleFunc := func(t *testing.T, ruleYaml string) {
		configChange := cfgs == nil || cfgs.YamlFiles[0] != ruleYaml
		if configChange {
			// Delete the previous rule if there was one. No delay on the teardown, since we're going to apply
			// a delay when we push the new config.
			if cfgs != nil {
				if err := cfgs.TeardownNoDelay(); err != nil {
					t.Fatal(err)
				}
				cfgs = nil
			}

			// Apply the new rule
			cfgs = &deployableConfig{
				Namespace:  tc.Kube.Namespace,
				YamlFiles:  []string{ruleYaml},
				kubeconfig: tc.Kube.KubeConfig,
			}
			if err := cfgs.Setup(); err != nil {
				t.Fatal(err)
			}
		}
	}
	// Upon function exit, delete the active rule.
	defer func() {
		if cfgs != nil {
			_ = cfgs.Teardown()
		}
	}()

	for _, cs := range cases {
		t.Run(cs.name, func(t *testing.T) {
			// Apply the rule
			applyRuleFunc(t, cs.config)

			for cluster := range tc.Kube.Clusters {
				// Make the requests and verify the reachability
				for _, src := range []string{"a"} {
					runRetriableTest(t, cluster, "from_"+src, 3, func() error {
						resp := ClientRequest(cluster, src, cs.url, 1, "")
						reachable := resp.IsHTTPOk()
						if reachable && !cs.shouldBeReachable {
							return fmt.Errorf("%s is reachable from %s (should be unreachable)", cs.url, src)
						}
						if !reachable && cs.shouldBeReachable {
							return errAgain
						}

						return nil
					})
				}
			}
		})
	}
}<|MERGE_RESOLUTION|>--- conflicted
+++ resolved
@@ -29,48 +29,6 @@
 		shouldBeReachable bool
 	}{
 		{
-<<<<<<< HEAD
-			name:              "REACHABLE_httpbin.org",
-			config:            "testdata/networking/v1alpha3/serviceentry-httpbin.yaml",
-			url:               "http://httpbin.org/headers",
-			shouldBeReachable: true,
-		},
-		{
-			name:              "UNREACHABLE_httpbin.org_443",
-			config:            "testdata/networking/v1alpha3/serviceentry-httpbin.yaml",
-			url:               "https://httpbin.org:443/headers",
-			shouldBeReachable: false,
-		},
-		{
-			name:              "REACHABLE_www.httpbin.org",
-			config:            "testdata/networking/v1alpha3/serviceentry-wildcard-httpbin.yaml",
-			url:               "http://www.httpbin.org/headers",
-			shouldBeReachable: true,
-		},
-		{
-			name:              "UNREACHABLE_httpbin.org",
-			config:            "testdata/networking/v1alpha3/serviceentry-wildcard-httpbin.yaml",
-			url:               "http://httpbin.org/headers",
-			shouldBeReachable: false,
-		},
-		{
-			name:              "REACHABLE_wikipedia_sni",
-			config:            "testdata/networking/v1alpha3/serviceentry-tcp-wikipedia-sni.yaml",
-			url:               "https://www.wikipedia.org",
-			shouldBeReachable: true,
-		},
-		// FIXME: re-enable once we get this working
-		//{
-		//	name:              "REACHABLE_wikipedia_range",
-		//	config:            "testdata/networking/v1alpha3/serviceentry-tcp-wikipedia-cidr.yaml",
-		//	url:               "https://www.wikipedia.org",
-		//	shouldBeReachable: true,
-		//},
-		{
-			name:              "UNREACHABLE_cnn",
-			config:            "testdata/networking/v1alpha3/serviceentry-tcp-wikipedia-cidr.yaml",
-			url:               "https://cnn.com",
-=======
 			name:              "REACHABLE_www.google.com_over_google_80",
 			config:            "testdata/networking/v1alpha3/service-entry-google.yaml",
 			url:               "http://www.google.com",
@@ -104,7 +62,6 @@
 			name:              "UNREACHABLE_google.com_over_cidr_range",
 			config:            "testdata/networking/v1alpha3/service-entry-tcp-wikipedia-cidr.yaml",
 			url:               "https://google.com",
->>>>>>> 96bb6222
 			shouldBeReachable: false,
 		},
 	}
