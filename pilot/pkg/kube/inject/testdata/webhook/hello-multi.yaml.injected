apiVersion: extensions/v1beta1
kind: Deployment
metadata:
  creationTimestamp: null
  name: hello-v1
spec:
  replicas: 3
  strategy: {}
  template:
    metadata:
      annotations:
        sidecar.istio.io/status: '{"version":"unit-test-fake-version","initContainers":["istio-init"],"containers":["istio-proxy"],"volumes":["istio-envoy","istio-certs"],"imagePullSecrets":null}'
      creationTimestamp: null
      labels:
        app: hello
        tier: backend
        track: stable
        version: v1
    spec:
      containers:
      - image: fake.docker.io/google-samples/hello-go-gke:1.0
        name: hello
        ports:
        - containerPort: 80
          name: http
        resources: {}
      - args:
        - proxy
        - sidecar
        - --domain
        - $(POD_NAMESPACE).svc.cluster.local
        - --configPath
        - /etc/istio/proxy
        - --binaryPath
        - /usr/local/bin/envoy
        - --serviceCluster
        - hello.$(POD_NAMESPACE)
        - --drainDuration
        - 2s
        - --parentShutdownDuration
        - 3s
        - --discoveryAddress
        - istio-pilot:15007
        - --zipkinAddress
        - ""
        - --connectTimeout
        - 1s
        - --proxyAdminPort
        - "15000"
        - --controlPlaneAuthPolicy
        - NONE
        - --statusPort
        - "15020"
        - --applicationPorts
        - "80"
        - --concurrency
<<<<<<< HEAD
        - "1"
=======
        - "2"
>>>>>>> 054e6c65
        env:
        - name: POD_NAME
          valueFrom:
            fieldRef:
              fieldPath: metadata.name
        - name: POD_NAMESPACE
          valueFrom:
            fieldRef:
              fieldPath: metadata.namespace
        - name: INSTANCE_IP
          valueFrom:
            fieldRef:
              fieldPath: status.podIP
        - name: ISTIO_META_POD_NAME
          valueFrom:
            fieldRef:
              fieldPath: metadata.name
        - name: ISTIO_META_CONFIG_NAMESPACE
          valueFrom:
            fieldRef:
              fieldPath: metadata.namespace
        - name: ISTIO_META_INTERCEPTION_MODE
          value: REDIRECT
        image: gcr.io/istio-release/proxyv2:master-latest-daily
        imagePullPolicy: IfNotPresent
        name: istio-proxy
        ports:
        - containerPort: 15090
          name: http-envoy-prom
          protocol: TCP
        readinessProbe:
          failureThreshold: 30
          httpGet:
            path: /healthz/ready
            port: 15020
          initialDelaySeconds: 1
          periodSeconds: 2
        resources:
          limits:
            cpu: "2"
            memory: 128Mi
          requests:
            cpu: 100m
            memory: 128Mi
        securityContext:
          readOnlyRootFilesystem: true
          runAsUser: 1337
        volumeMounts:
        - mountPath: /etc/istio/proxy
          name: istio-envoy
        - mountPath: /etc/certs/
          name: istio-certs
          readOnly: true
      initContainers:
      - args:
        - -p
        - "15001"
        - -u
        - "1337"
        - -m
        - REDIRECT
        - -i
        - '*'
        - -x
        - ""
        - -b
        - "80"
        - -d
        - "15020"
        image: gcr.io/istio-release/proxy_init:master-latest-daily
        imagePullPolicy: IfNotPresent
        name: istio-init
        resources:
          limits:
            cpu: 100m
            memory: 50Mi
          requests:
            cpu: 10m
            memory: 10Mi
        securityContext:
          capabilities:
            add:
            - NET_ADMIN
      volumes:
      - emptyDir:
          medium: Memory
        name: istio-envoy
      - name: istio-certs
        secret:
          optional: true
          secretName: istio.default
status: {}

---
apiVersion: extensions/v1beta1
kind: Deployment
metadata:
  creationTimestamp: null
  name: hello-v2
spec:
  replicas: 3
  strategy: {}
  template:
    metadata:
      annotations:
        sidecar.istio.io/status: '{"version":"unit-test-fake-version","initContainers":["istio-init"],"containers":["istio-proxy"],"volumes":["istio-envoy","istio-certs"],"imagePullSecrets":null}'
      creationTimestamp: null
      labels:
        app: hello
        tier: backend
        track: stable
        version: v2
    spec:
      containers:
      - image: fake.docker.io/google-samples/hello-go-gke:1.0
        name: hello
        ports:
        - containerPort: 81
          name: http
        resources: {}
      - args:
        - proxy
        - sidecar
        - --domain
        - $(POD_NAMESPACE).svc.cluster.local
        - --configPath
        - /etc/istio/proxy
        - --binaryPath
        - /usr/local/bin/envoy
        - --serviceCluster
        - hello.$(POD_NAMESPACE)
        - --drainDuration
        - 2s
        - --parentShutdownDuration
        - 3s
        - --discoveryAddress
        - istio-pilot:15007
        - --zipkinAddress
        - ""
        - --connectTimeout
        - 1s
        - --proxyAdminPort
        - "15000"
        - --controlPlaneAuthPolicy
        - NONE
        - --statusPort
        - "15020"
        - --applicationPorts
        - "81"
        - --concurrency
<<<<<<< HEAD
        - "1"
=======
        - "2"
>>>>>>> 054e6c65
        env:
        - name: POD_NAME
          valueFrom:
            fieldRef:
              fieldPath: metadata.name
        - name: POD_NAMESPACE
          valueFrom:
            fieldRef:
              fieldPath: metadata.namespace
        - name: INSTANCE_IP
          valueFrom:
            fieldRef:
              fieldPath: status.podIP
        - name: ISTIO_META_POD_NAME
          valueFrom:
            fieldRef:
              fieldPath: metadata.name
        - name: ISTIO_META_CONFIG_NAMESPACE
          valueFrom:
            fieldRef:
              fieldPath: metadata.namespace
        - name: ISTIO_META_INTERCEPTION_MODE
          value: REDIRECT
        image: gcr.io/istio-release/proxyv2:master-latest-daily
        imagePullPolicy: IfNotPresent
        name: istio-proxy
        ports:
        - containerPort: 15090
          name: http-envoy-prom
          protocol: TCP
        readinessProbe:
          failureThreshold: 30
          httpGet:
            path: /healthz/ready
            port: 15020
          initialDelaySeconds: 1
          periodSeconds: 2
        resources:
          limits:
            cpu: "2"
            memory: 128Mi
          requests:
            cpu: 100m
            memory: 128Mi
        securityContext:
          readOnlyRootFilesystem: true
          runAsUser: 1337
        volumeMounts:
        - mountPath: /etc/istio/proxy
          name: istio-envoy
        - mountPath: /etc/certs/
          name: istio-certs
          readOnly: true
      initContainers:
      - args:
        - -p
        - "15001"
        - -u
        - "1337"
        - -m
        - REDIRECT
        - -i
        - '*'
        - -x
        - ""
        - -b
        - "81"
        - -d
        - "15020"
        image: gcr.io/istio-release/proxy_init:master-latest-daily
        imagePullPolicy: IfNotPresent
        name: istio-init
        resources:
          limits:
            cpu: 100m
            memory: 50Mi
          requests:
            cpu: 10m
            memory: 10Mi
        securityContext:
          capabilities:
            add:
            - NET_ADMIN
      volumes:
      - emptyDir:
          medium: Memory
        name: istio-envoy
      - name: istio-certs
        secret:
          optional: true
          secretName: istio.default
status: {}

---<|MERGE_RESOLUTION|>--- conflicted
+++ resolved
@@ -54,11 +54,7 @@
         - --applicationPorts
         - "80"
         - --concurrency
-<<<<<<< HEAD
-        - "1"
-=======
         - "2"
->>>>>>> 054e6c65
         env:
         - name: POD_NAME
           valueFrom:
@@ -209,11 +205,7 @@
         - --applicationPorts
         - "81"
         - --concurrency
-<<<<<<< HEAD
-        - "1"
-=======
         - "2"
->>>>>>> 054e6c65
         env:
         - name: POD_NAME
           valueFrom:
