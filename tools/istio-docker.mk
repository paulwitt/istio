--- conflicted
+++ resolved
@@ -22,11 +22,7 @@
 docker: build test-bins docker.all
 
 DOCKER_TARGETS:=docker.pilot docker.proxy_debug docker.proxytproxy docker.proxyv2 docker.app docker.test_policybackend \
-<<<<<<< HEAD
-	docker.proxy_init docker.mixer docker.citadel docker.galley docker.sidecar_injector docker.kubectl docker.node-agent-k8s
-=======
-	docker.proxy_init docker.servicegraph docker.mixer docker.citadel docker.galley docker.sidecar_injector docker.kubectl
->>>>>>> ce90c45d
+	docker.proxy_init docker.servicegraph docker.mixer docker.citadel docker.galley docker.sidecar_injector docker.kubectl docker.node-agent-k8s
 
 $(ISTIO_DOCKER) $(ISTIO_DOCKER_TAR):
 	mkdir -p $@
@@ -50,13 +46,8 @@
 # generates rules like the following:
 # $(ISTIO_DOCKER)/pilot-agent: $(ISTIO_OUT)/pilot-agent | $(ISTIO_DOCKER)
 # 	cp $(ISTIO_OUT)/$FILE $(ISTIO_DOCKER)/($FILE)
-<<<<<<< HEAD
 DOCKER_FILES_FROM_ISTIO_OUT:=pkg-test-application-echo-client pkg-test-application-echo-server \
-                             pilot-discovery pilot-agent sidecar-injector mixs \
-=======
-DOCKER_FILES_FROM_ISTIO_OUT:=pilot-test-client pilot-test-server \
                              pilot-discovery pilot-agent sidecar-injector servicegraph mixs \
->>>>>>> ce90c45d
                              istio_ca node_agent node_agent_k8s galley
 $(foreach FILE,$(DOCKER_FILES_FROM_ISTIO_OUT), \
         $(eval $(ISTIO_DOCKER)/$(FILE): $(ISTIO_OUT)/$(FILE) | $(ISTIO_DOCKER); cp $(ISTIO_OUT)/$(FILE) $(ISTIO_DOCKER)/$(FILE)))
